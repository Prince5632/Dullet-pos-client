--- conflicted
+++ resolved
@@ -1,32 +1,15 @@
-import React, { useState, useEffect, useCallback } from "react";
-import { Link } from "react-router-dom";
-import {
-  PlusIcon,
-  FunnelIcon,
-  EyeIcon,
+import React, { useState, useEffect, useCallback } from 'react';
+import { Link } from 'react-router-dom';
+import { 
+  PlusIcon, 
+  FunnelIcon, 
+  EyeIcon, 
   PencilIcon,
   CalendarIcon,
   CurrencyRupeeIcon,
   ClockIcon,
   XMarkIcon,
   ClipboardDocumentListIcon,
-<<<<<<< HEAD
-} from "@heroicons/react/24/outline";
-import { orderService } from "../../services/orderService";
-import { customerService } from "../../services/customerService";
-import { useAuth } from "../../contexts/AuthContext";
-import { useDebounce } from "../../hooks/useDebounce";
-// import { Table, Pagination, Badge, Avatar } from '../../components/ui';
-import type { Order, Customer, TableColumn, Godown } from "../../types";
-import { apiService } from "../../services/api";
-import { API_CONFIG } from "../../config/api";
-// import { toast } from 'react-hot-toast';
-import Table from "../../components/ui/Table";
-import Pagination from "../../components/ui/Pagination";
-// import Badge from '../../components/ui/Badge';
-import Avatar from "../../components/ui/Avatar";
-import OrderStatusDropdown from "../../components/orders/OrderStatusDropdown";
-=======
   MagnifyingGlassIcon
 } from '@heroicons/react/24/outline';
 import { orderService } from '../../services/orderService';
@@ -40,49 +23,48 @@
 import Pagination from '../../components/ui/Pagination';
 import Avatar from '../../components/ui/Avatar';
 import OrderStatusDropdown from '../../components/orders/OrderStatusDropdown';
->>>>>>> 4534f774
 
 const OrdersPage: React.FC = () => {
   const { hasPermission } = useAuth();
-
+  
   // State
   const [orders, setOrders] = useState<Order[]>([]);
   const [customers, setCustomers] = useState<Customer[]>([]);
   const [loading, setLoading] = useState(true);
   const [error, setError] = useState<string | null>(null);
   const [godowns, setGodowns] = useState<Godown[]>([]);
-  const [godownFilter, setGodownFilter] = useState("");
-  const [viewType, setViewType] = useState<"orders" | "visits">("orders");
-
+  const [godownFilter, setGodownFilter] = useState('');
+  const [viewType, setViewType] = useState<'orders' | 'visits'>('orders');
+  
   // Common Filters
-  const [searchTerm, setSearchTerm] = useState("");
-  const [customerFilter, setCustomerFilter] = useState("");
-  const [dateFromFilter, setDateFromFilter] = useState("");
-  const [dateToFilter, setDateToFilter] = useState("");
+  const [searchTerm, setSearchTerm] = useState('');
+  const [customerFilter, setCustomerFilter] = useState('');
+  const [dateFromFilter, setDateFromFilter] = useState('');
+  const [dateToFilter, setDateToFilter] = useState('');
   const [showFilters, setShowFilters] = useState(false);
 
   // Order-specific Filters
-  const [statusFilter, setStatusFilter] = useState("");
-  const [paymentStatusFilter, setPaymentStatusFilter] = useState("");
-  const [priorityFilter, setPriorityFilter] = useState("");
-  const [minAmountFilter, setMinAmountFilter] = useState("");
-  const [maxAmountFilter, setMaxAmountFilter] = useState("");
+  const [statusFilter, setStatusFilter] = useState('');
+  const [paymentStatusFilter, setPaymentStatusFilter] = useState('');
+  const [priorityFilter, setPriorityFilter] = useState('');
+  const [minAmountFilter, setMinAmountFilter] = useState('');
+  const [maxAmountFilter, setMaxAmountFilter] = useState('');
 
   // Visit-specific Filters
-  const [scheduleStatusFilter, setScheduleStatusFilter] = useState("");
-  const [visitStatusFilter, setVisitStatusFilter] = useState("");
-  const [hasImageFilter, setHasImageFilter] = useState("");
-  const [addressFilter, setAddressFilter] = useState("");
-
+  const [scheduleStatusFilter, setScheduleStatusFilter] = useState('');
+  const [visitStatusFilter, setVisitStatusFilter] = useState('');
+  const [hasImageFilter, setHasImageFilter] = useState('');
+  const [addressFilter, setAddressFilter] = useState('');
+  
   // Pagination
   const [currentPage, setCurrentPage] = useState(1);
   const [totalPages, setTotalPages] = useState(1);
   const [totalOrders, setTotalOrders] = useState(0);
   const [limit] = useState(10);
-
+  
   // Sorting
-  const [sortBy, setSortBy] = useState("orderDate");
-  const [sortOrder, setSortOrder] = useState<"asc" | "desc">("desc");
+  const [sortBy, setSortBy] = useState('orderDate');
+  const [sortOrder, setSortOrder] = useState<'asc' | 'desc'>('desc');
 
   // Debounced search
   const debouncedSearchTerm = useDebounce(searchTerm, 300);
@@ -105,7 +87,7 @@
         sortOrder,
       };
 
-      const params = viewType === "orders" 
+      const params = viewType === 'orders' 
         ? {
             ...commonParams,
             status: statusFilter,
@@ -123,26 +105,21 @@
             address: addressFilter,
           };
 
-      const response =
-        viewType === "orders"
-          ? await orderService.getOrders(params)
-          : await orderService.getVisits(params);
-
+      const response = viewType === 'orders'
+        ? await orderService.getOrders(params)
+        : await orderService.getVisits(params);
+      
       if (response.success && response.data) {
         setOrders(response.data.orders || []);
-
         if (response?.data?.pagination) {
           setCurrentPage(response?.data?.pagination?.currentPage || 1);
           setTotalPages(response?.data?.pagination?.totalPages || 1);
-          setTotalOrders(
-            (response?.data?.pagination as any).totalOrders ||
-              0
-          );
+          setTotalOrders((response?.data?.pagination as any).totalOrders || 0);
         }
       }
     } catch (err) {
-      console.error("Failed to load :", err);
-      setError(err instanceof Error ? err.message : "Failed to load.");
+      console.error('Failed to load:', err);
+      setError(err instanceof Error ? err.message : 'Failed to load.');
     } finally {
       setLoading(false);
     }
@@ -175,7 +152,7 @@
       const customerList = await customerService.getAllCustomers();
       setCustomers(customerList);
     } catch (err) {
-      console.error("Failed to load customers:", err);
+      console.error('Failed to load customers:', err);
     }
   }, []);
 
@@ -191,9 +168,7 @@
   useEffect(() => {
     (async () => {
       try {
-        const res = await apiService.get<{ godowns: Godown[] }>(
-          API_CONFIG.ENDPOINTS.GODOWNS
-        );
+        const res = await apiService.get<{ godowns: Godown[] }>(API_CONFIG.ENDPOINTS.GODOWNS);
         if (res.success && res.data) setGodowns(res.data.godowns);
       } catch {}
     })();
@@ -227,53 +202,50 @@
   // Handlers
   const handleSort = (field: string) => {
     if (sortBy === field) {
-      setSortOrder(sortOrder === "asc" ? "desc" : "asc");
+      setSortOrder(sortOrder === 'asc' ? 'desc' : 'asc');
     } else {
       setSortBy(field);
-      setSortOrder("desc");
+      setSortOrder('desc');
     }
   };
 
   const clearFilters = () => {
     // Clear common filters
-    setSearchTerm("");
-    setCustomerFilter("");
-    setDateFromFilter("");
-    setDateToFilter("");
+    setSearchTerm('');
+    setCustomerFilter('');
+    setDateFromFilter('');
+    setDateToFilter('');
     
     // Clear order-specific filters
-    setStatusFilter("");
-    setPaymentStatusFilter("");
-    setPriorityFilter("");
-    setMinAmountFilter("");
-    setMaxAmountFilter("");
-    setGodownFilter("");
+    setStatusFilter('');
+    setPaymentStatusFilter('');
+    setPriorityFilter('');
+    setMinAmountFilter('');
+    setMaxAmountFilter('');
+    setGodownFilter('');
     
     // Clear visit-specific filters
-    setScheduleStatusFilter("");
-    setVisitStatusFilter("");
-    setHasImageFilter("");
-    setAddressFilter("");
+    setScheduleStatusFilter('');
+    setVisitStatusFilter('');
+    setHasImageFilter('');
+    setAddressFilter('');
     
     setCurrentPage(1);
   };
 
   const handleOrderUpdate = (updatedOrder: Order) => {
-    setOrders((prev) =>
-      prev.map((order) =>
-        order._id === updatedOrder._id ? updatedOrder : order
-      )
-    );
+    setOrders(prev => prev.map(order => 
+      order._id === updatedOrder._id ? updatedOrder : order
+    ));
   };
 
   // Table columns
-<<<<<<< HEAD
   const getColumns = (): TableColumn<Order>[] => {
-    if (viewType === "visits") {
+    if (viewType === 'visits') {
       return [
         {
-          key: "orderNumber",
-          label: "Visit Details",
+          key: 'orderNumber',
+          label: 'Visit Details',
           sortable: true,
           render: (_value, visit) => (
             <div className="min-w-0 py-1">
@@ -289,21 +261,21 @@
                 {Math.ceil(
                   (new Date().getTime() - new Date(visit.orderDate).getTime()) /
                     (1000 * 60 * 60 * 24)
-                )}{" "}
+                )}{' '}
                 days ago
               </div>
             </div>
           ),
         },
         {
-          key: "customer",
-          label: "Customer",
+          key: 'customer',
+          label: 'Customer',
           render: (customer) => (
             <div className="flex items-center space-x-3 min-w-0 py-1">
-              <Avatar name={customer?.businessName || "Customer"} size="sm" />
+              <Avatar name={customer?.businessName || 'Customer'} size="sm" />
               <div className="min-w-0 flex-1">
                 <div className="font-medium text-gray-900 truncate text-sm">
-                  {customer?.businessName || "—"}
+                  {customer?.businessName || '—'}
                 </div>
                 <div className="text-xs text-gray-500 truncate">
                   {customer?.contactPersonName || customer?.customerId}
@@ -313,49 +285,49 @@
           ),
         },
         {
-          key: "scheduleDate",
-          label: "Schedule",
+          key: 'scheduleDate',
+          label: 'Schedule',
           sortable: true,
           render: (_value, visit) => (
             <div className="min-w-0 py-1">
               <div className="font-semibold text-gray-900 text-sm mb-1">
                 {visit.scheduleDate
                   ? orderService.formatDate(visit.scheduleDate)
-                  : "—"}
+                  : '—'}
               </div>
               {visit.scheduleDate && (
                 <div
                   className={`text-xs ${
                     new Date(visit.scheduleDate) < new Date()
-                      ? "text-red-600"
+                      ? 'text-red-600'
                       : new Date(visit.scheduleDate).toDateString() ===
                         new Date().toDateString()
-                      ? "text-blue-600"
-                      : "text-green-600"
+                      ? 'text-blue-600'
+                      : 'text-green-600'
                   }`}
                 >
                   {new Date(visit.scheduleDate) < new Date()
-                    ? "Overdue"
+                    ? 'Overdue'
                     : new Date(visit.scheduleDate).toDateString() ===
                       new Date().toDateString()
-                    ? "Today"
-                    : "Upcoming"}
+                    ? 'Today'
+                    : 'Upcoming'}
                 </div>
               )}
             </div>
           ),
         },
         {
-          key: "notes",
-          label: "Notes & Location",
+          key: 'notes',
+          label: 'Notes & Location',
           render: (_value, visit) => (
             <div className="min-w-0 py-1">
               <div className="text-sm text-gray-900 mb-1 truncate">
-                {visit.notes || "No notes"}
+                {visit.notes || 'No notes'}
               </div>
               {visit.captureLocation && (
                 <div className="text-xs text-gray-500 truncate">
-                  📍{" "}
+                  📍{' '}
                   {visit.captureLocation.address ||
                     `${visit.captureLocation.latitude}, ${visit.captureLocation.longitude}`}
                 </div>
@@ -364,8 +336,8 @@
           ),
         },
         {
-          key: "actions",
-          label: "Actions",
+          key: 'actions',
+          label: 'Actions',
           render: (_value, visit) => (
             <div className="flex items-center justify-end space-x-1 py-1">
               <Link
@@ -386,7 +358,7 @@
                 <button
                   onClick={() => {
                     // TODO: Open image modal
-                    console.log("View image:", visit.capturedImage);
+                    console.log('View image:', visit.capturedImage);
                   }}
                   className="inline-flex items-center justify-center w-8 h-8 text-green-600 hover:text-green-800 hover:bg-green-50 rounded-lg transition-all duration-200"
                   title="View Image"
@@ -403,248 +375,110 @@
     // Default order columns
     return [
       {
-        key: "orderNumber",
-        label: "Order Details",
+        key: 'orderNumber',
+        label: 'Order',
         sortable: true,
         render: (_value, order) => (
-          <div className="min-w-0 py-1">
-            <div className="flex items-center gap-2 mb-1">
-              <div className="font-semibold text-gray-900 text-sm">
+          <div className="py-0.5">
+            <div className="flex items-center gap-1.5 mb-0.5">
+              <div className="font-medium text-gray-900 text-xs">
                 {order.orderNumber}
               </div>
-              {order.priority !== "normal" && (
-                <span
-                  className={`inline-flex items-center px-1.5 py-0.5 rounded text-xs font-medium ${
-                    order.priority === "urgent"
-                      ? "bg-red-100 text-red-700"
-                      : order.priority === "high"
-                      ? "bg-orange-100 text-orange-700"
-                      : "bg-gray-100 text-gray-700"
-                  }`}
-                >
-                  {order.priority.toUpperCase()}
+              {order.priority !== 'normal' && (
+                <span className={`inline-flex items-center px-1 py-0.5 rounded text-xs font-medium ${
+                  order.priority === 'urgent' ? 'bg-red-100 text-red-700' :
+                  order.priority === 'high' ? 'bg-orange-100 text-orange-700' :
+                  'bg-gray-100 text-gray-700'
+                }`}>
+                  {order.priority === 'urgent' ? 'U' : order.priority === 'high' ? 'H' : 'N'}
                 </span>
               )}
             </div>
             <div className="text-xs text-gray-500">
               {orderService.formatDate(order.orderDate)}
-            </div>
-            <div className="text-xs text-gray-400">
-              {Math.ceil(
-                (new Date().getTime() - new Date(order.orderDate).getTime()) /
-                  (1000 * 60 * 60 * 24)
-              )}{" "}
-              days old
             </div>
           </div>
         ),
       },
       {
-        key: "customer",
-        label: "Customer",
+        key: 'customer',
+        label: 'Customer',
         render: (customer) => (
-          <div className="flex items-center space-x-3 min-w-0 py-1">
-            <Avatar name={customer?.businessName || "Customer"} size="sm" />
+          <div className="flex items-center space-x-2 py-0.5">
+            <Avatar name={customer?.businessName || 'Customer'} size="sm" />
             <div className="min-w-0 flex-1">
-              <div className="font-medium text-gray-900 truncate text-sm">
-                {customer?.businessName || "—"}
+              <div className="font-medium text-gray-900 truncate text-xs">
+                {customer?.businessName || '—'}
               </div>
               <div className="text-xs text-gray-500 truncate">
-                {customer?.contactPersonName || customer?.customerId}
+                {customer?.contactPersonName}
               </div>
             </div>
           </div>
         ),
       },
       {
-        key: "items",
-        label: "Order Summary",
+        key: 'items',
+        label: 'Summary',
         render: (_value, order) => (
-          <div className="min-w-0 py-1">
-            <div className="font-semibold text-gray-900 text-sm mb-1">
+          <div className="py-0.5">
+            <div className="font-medium text-gray-900 text-xs mb-0.5">
               {orderService.formatCurrency(order.totalAmount)}
             </div>
-            <div className="text-xs text-gray-500 mb-1">
-              {order.items?.length || 0} item
-              {(order.items?.length || 0) !== 1 ? "s" : ""} •{" "}
-              {order.paymentTerms}
+            <div className="text-xs text-gray-500">
+              {order.items?.length || 0} item{(order.items?.length || 0) !== 1 ? 's' : ''}
             </div>
             {order.godown?.name && (
-              <div className="text-xs text-gray-400">{order.godown.name}</div>
+              <div className="text-xs text-gray-400 truncate">{order.godown.name}</div>
             )}
-            <div className="text-xs text-gray-400 truncate">
-              {order.items?.[0]?.productName}
-              {order.items?.length > 1 && ` +${order.items.length - 1} more`}
-            </div>
           </div>
         ),
       },
       {
-        key: "status",
-        label: "Status",
+        key: 'status',
+        label: 'Status',
         render: (_value, order) => (
-          <div className="min-w-0 py-1">
-            <div className="mb-2">
-              <OrderStatusDropdown
-                order={order}
-                onOrderUpdate={handleOrderUpdate}
-                compact
-              />
-            </div>
-            {/* <div className="flex items-center gap-1">
-            <span className={`inline-flex items-center px-1.5 py-0.5 rounded text-xs font-medium ${
-              orderService.getPaymentStatusColor(order.paymentStatus)
-            }`}>
-              {order.paymentStatus === 'pending' ? 'P' :
-               order.paymentStatus === 'partial' ? 'PP' :
-               order.paymentStatus === 'paid' ? '✓' : 'OD'}
-            </span>
-            <span className="text-xs text-gray-400">
-              {order.paymentStatus}
-            </span>
-          </div> */}
+          <div className="py-0.5">
+            <OrderStatusDropdown
+              order={order}
+              onOrderUpdate={handleOrderUpdate}
+              compact
+            />
           </div>
         ),
       },
       {
-        key: "actions",
-        label: "Actions",
+        key: 'actions',
+        label: '',
         render: (_value, order) => (
-          <div className="flex items-center justify-end space-x-1 py-1">
+          <div className="flex items-center justify-end space-x-1 py-0.5">
             <Link
               to={`/orders/${order._id}`}
-              className="inline-flex items-center justify-center w-8 h-8 text-blue-600 hover:text-blue-800 hover:bg-blue-50 rounded-lg transition-all duration-200"
-              title="View Details"
+              className="inline-flex items-center justify-center w-7 h-7 text-blue-600 hover:text-blue-800 hover:bg-blue-50 rounded-md transition-colors"
+              title="View"
             >
-              <EyeIcon className="h-4 w-4" />
+              <EyeIcon className="h-3.5 w-3.5" />
             </Link>
             <Link
               to={`/orders/${order._id}/edit`}
-              className="inline-flex items-center justify-center w-8 h-8 text-gray-600 hover:text-gray-800 hover:bg-gray-50 rounded-lg transition-all duration-200"
-              title="Edit Order"
+              className="inline-flex items-center justify-center w-7 h-7 text-gray-600 hover:text-gray-800 hover:bg-gray-50 rounded-md transition-colors"
+              title="Edit"
             >
-              <PencilIcon className="h-4 w-4" />
+              <PencilIcon className="h-3.5 w-3.5" />
             </Link>
           </div>
         ),
       },
     ];
   };
-=======
-  const columns: TableColumn<Order>[] = [
-    {
-      key: 'orderNumber',
-      label: 'Order',
-      sortable: true,
-      render: (_value, order) => (
-        <div className="py-0.5">
-          <div className="flex items-center gap-1.5 mb-0.5">
-            <div className="font-medium text-gray-900 text-xs">
-              {order.orderNumber}
-            </div>
-            {order.priority !== 'normal' && (
-              <span className={`inline-flex items-center px-1 py-0.5 rounded text-xs font-medium ${
-                order.priority === 'urgent' ? 'bg-red-100 text-red-700' :
-                order.priority === 'high' ? 'bg-orange-100 text-orange-700' :
-                'bg-gray-100 text-gray-700'
-              }`}>
-                {order.priority === 'urgent' ? 'U' : order.priority === 'high' ? 'H' : 'N'}
-              </span>
-            )}
-          </div>
-          <div className="text-xs text-gray-500">
-            {orderService.formatDate(order.orderDate)}
-          </div>
-        </div>
-      ),
-    },
-    {
-      key: 'customer',
-      label: 'Customer',
-      render: (customer) => (
-        <div className="flex items-center space-x-2 py-0.5">
-          <Avatar name={customer?.businessName || 'Customer'} size="sm" />
-          <div className="min-w-0 flex-1">
-            <div className="font-medium text-gray-900 truncate text-xs">
-              {customer?.businessName || '—'}
-            </div>
-            <div className="text-xs text-gray-500 truncate">
-              {customer?.contactPersonName}
-            </div>
-          </div>
-        </div>
-      ),
-    },
-    {
-      key: 'items',
-      label: 'Summary',
-      render: (_value, order) => (
-        <div className="py-0.5">
-          <div className="font-medium text-gray-900 text-xs mb-0.5">
-            {orderService.formatCurrency(order.totalAmount)}
-          </div>
-          <div className="text-xs text-gray-500">
-            {order.items?.length || 0} item{(order.items?.length || 0) !== 1 ? 's' : ''}
-          </div>
-          {order.godown?.name && (
-            <div className="text-xs text-gray-400 truncate">{order.godown.name}</div>
-          )}
-        </div>
-      ),
-    },
-    {
-      key: 'status',
-      label: 'Status',
-      render: (_value, order) => (
-        <div className="py-0.5">
-          <OrderStatusDropdown
-            order={order}
-            onOrderUpdate={handleOrderUpdate}
-            compact
-          />
-        </div>
-      ),
-    },
-    {
-      key: 'actions',
-      label: '',
-      render: (_value, order) => (
-        <div className="flex items-center justify-end space-x-1 py-0.5">
-          <Link
-            to={`/orders/${order._id}`}
-            className="inline-flex items-center justify-center w-7 h-7 text-blue-600 hover:text-blue-800 hover:bg-blue-50 rounded-md transition-colors"
-            title="View"
-          >
-            <EyeIcon className="h-3.5 w-3.5" />
-          </Link>
-          <Link
-            to={`/orders/${order._id}/edit`}
-            className="inline-flex items-center justify-center w-7 h-7 text-gray-600 hover:text-gray-800 hover:bg-gray-50 rounded-md transition-colors"
-            title="Edit"
-          >
-            <PencilIcon className="h-3.5 w-3.5" />
-          </Link>
-        </div>
-      ),
-    },
-  ];
->>>>>>> 4534f774
 
   if (error) {
     return (
       <div className="min-h-screen bg-gray-50 flex items-center justify-center px-4">
         <div className="text-center">
-<<<<<<< HEAD
-          <div className="text-red-600 text-xl mb-2">⚠️</div>
-          <h3 className="text-lg font-medium text-gray-900 mb-1">
-            Error Loading Orders
-          </h3>
-          <p className="text-gray-600 mb-4">{error}</p>
-=======
           <div className="text-red-600 text-lg mb-2">⚠️</div>
           <h3 className="text-base font-medium text-gray-900 mb-1">Error Loading Orders</h3>
           <p className="text-sm text-gray-600 mb-4">{error}</p>
->>>>>>> 4534f774
           <button
             onClick={loadOrders}
             className="bg-blue-600 text-white px-3 py-1.5 text-sm rounded-md hover:bg-blue-700 transition-colors"
@@ -660,277 +494,80 @@
     <div className="min-h-screen bg-gray-50">
       {/* Compact Header */}
       <div className="bg-white border-b border-gray-200">
-<<<<<<< HEAD
-        <div className="px-4 sm:px-6 lg:px-8 py-4 sm:py-6">
-          <div className="flex flex-col sm:flex-row sm:items-center justify-between gap-4 sm:gap-6">
-            <div className="min-w-0 flex-1">
-              <div className="flex items-center gap-3">
-                <div className="flex-shrink-0">
-                  <div className="w-10 h-10 bg-blue-100 rounded-lg flex items-center justify-center">
-                    <ClipboardDocumentListIcon className="w-6 h-6 text-blue-600" />
-                  </div>
-                </div>
+        <div className="px-3 sm:px-4 py-3 sm:py-4">
+          <div className="flex items-center justify-between">
+            <div className="flex items-center gap-3">
+              <div className="w-8 h-8 bg-blue-100 rounded-lg flex items-center justify-center">
+                <ClipboardDocumentListIcon className="w-4 h-4 text-blue-600" />
+              </div>
+              <div className="flex items-center gap-4">
                 <div>
-                  <div className="flex items-center gap-4">
-                    <h1 className="text-2xl font-bold text-gray-900">
-                      {viewType === "orders" ? "Orders" : "Visits"}
-                    </h1>
-                    {/* View Type Switch */}
-                    <div className="flex bg-gray-100 rounded-lg p-1">
-                      <button
-                        onClick={() => setViewType("orders")}
-                        className={`px-3 py-1.5 text-sm font-medium rounded-md transition-all duration-200 ${
-                          viewType === "orders"
-                            ? "bg-white text-blue-600 shadow-sm"
-                            : "text-gray-600 hover:text-gray-900"
-                        }`}
-                      >
-                        Orders
-                      </button>
-                      <button
-                        onClick={() => setViewType("visits")}
-                        className={`px-3 py-1.5 text-sm font-medium rounded-md transition-all duration-200 ${
-                          viewType === "visits"
-                            ? "bg-white text-blue-600 shadow-sm"
-                            : "text-gray-600 hover:text-gray-900"
-                        }`}
-                      >
-                        Visits
-                      </button>
-                    </div>
-                  </div>
-                  <p className="mt-1 text-sm text-gray-500">
-                    {viewType === "orders"
-                      ? "Manage customer orders and track their progress"
-                      : "Manage visits with scheduled tasks and location tracking"}
+                  <h1 className="text-lg font-semibold text-gray-900">
+                    {viewType === 'orders' ? 'Orders' : 'Visits'}
+                  </h1>
+                  <p className="text-xs text-gray-500 hidden sm:block">
+                    {viewType === 'orders' 
+                      ? 'Manage customer orders' 
+                      : 'Manage visits with scheduled tasks'}
                   </p>
                 </div>
-              </div>
-            </div>
-
-            <div className="flex flex-col sm:flex-row items-stretch sm:items-center gap-2 sm:gap-3">
-              {hasPermission("orders.approve") && (
+                {/* View Type Switch */}
+                <div className="flex bg-gray-100 rounded-lg p-1">
+                  <button
+                    onClick={() => setViewType('orders')}
+                    className={`px-2 py-1 text-xs font-medium rounded-md transition-all duration-200 ${
+                      viewType === 'orders'
+                        ? 'bg-white text-blue-600 shadow-sm'
+                        : 'text-gray-600 hover:text-gray-900'
+                    }`}
+                  >
+                    Orders
+                  </button>
+                  <button
+                    onClick={() => setViewType('visits')}
+                    className={`px-2 py-1 text-xs font-medium rounded-md transition-all duration-200 ${
+                      viewType === 'visits'
+                        ? 'bg-white text-blue-600 shadow-sm'
+                        : 'text-gray-600 hover:text-gray-900'
+                    }`}
+                  >
+                    Visits
+                  </button>
+                </div>
+              </div>
+            </div>
+            
+            <div className="flex items-center gap-2">
+              {hasPermission('orders.approve') && (
                 <Link
                   to="/orders/approval"
-                  className="relative inline-flex items-center justify-center px-3 sm:px-4 py-2.5 border border-amber-200 text-sm font-medium rounded-lg shadow-sm text-amber-700 bg-amber-50 hover:bg-amber-100 focus:outline-none focus:ring-2 focus:ring-offset-2 focus:ring-amber-500 transition-all duration-200 touch-manipulation"
+                  className="relative inline-flex items-center justify-center px-2 py-1.5 border border-amber-200 text-xs font-medium rounded-lg text-amber-700 bg-amber-50 hover:bg-amber-100 transition-colors"
                 >
-                  <ClockIcon className="h-4 w-4 mr-2 flex-shrink-0" />
-                  <span className="truncate">Pending Approval</span>
-                  {orders.filter((o) => o.status === "pending").length > 0 && (
-                    <span className="ml-2 inline-flex items-center px-2 py-0.5 rounded-full text-xs font-semibold bg-amber-200 text-amber-800 animate-pulse">
-                      {orders.filter((o) => o.status === "pending").length}
+                  <ClockIcon className="h-3 w-3 mr-1" />
+                  <span className="hidden sm:inline">Pending Approval</span>
+                  <span className="sm:hidden">Pending</span>
+                  {orders.filter(o => o.status === 'pending').length > 0 && (
+                    <span className="ml-1 inline-flex items-center px-1 py-0.5 rounded-full text-xs font-semibold bg-amber-200 text-amber-800">
+                      {orders.filter(o => o.status === 'pending').length}
                     </span>
                   )}
                 </Link>
               )}
               <Link
-                to={
-                  viewType === "orders" ? "/orders/new" : "/orders/visits/new"
-                }
-                className="inline-flex items-center justify-center px-4 sm:px-5 py-2.5 border border-transparent text-sm font-medium rounded-lg shadow-sm text-white bg-blue-600 hover:bg-blue-700 focus:outline-none focus:ring-2 focus:ring-offset-2 focus:ring-blue-500 transition-all duration-200 hover:shadow-md touch-manipulation"
+                to={viewType === 'orders' ? '/orders/new' : '/orders/visits/new'}
+                className="inline-flex items-center justify-center px-3 py-1.5 text-sm font-medium rounded-lg text-white bg-blue-600 hover:bg-blue-700 transition-colors"
               >
-                <PlusIcon className="h-4 w-4 mr-2 flex-shrink-0" />
+                <PlusIcon className="h-4 w-4 mr-1" />
                 <span className="hidden sm:inline">
-                  {viewType === "orders" ? "Create Order" : "Create Visits"}
+                  {viewType === 'orders' ? 'New Order' : 'New Visit'}
                 </span>
                 <span className="sm:hidden">New</span>
               </Link>
             </div>
-=======
-        <div className="px-3 sm:px-4 py-3 sm:py-4">
-          <div className="flex items-center justify-between">
-            <div className="flex items-center gap-2">
-              <div className="w-8 h-8 bg-blue-100 rounded-lg flex items-center justify-center">
-                <ClipboardDocumentListIcon className="w-4 h-4 text-blue-600" />
-              </div>
-              <div>
-                <h1 className="text-lg font-semibold text-gray-900">Orders</h1>
-                <p className="text-xs text-gray-500 hidden sm:block">
-                  Manage customer orders
-                </p>
-              </div>
-            </div>
-            
-            <Link
-              to="/orders/new"
-              className="inline-flex items-center justify-center px-3 py-1.5 text-sm font-medium rounded-lg text-white bg-blue-600 hover:bg-blue-700 transition-colors"
-            >
-              <PlusIcon className="h-4 w-4 mr-1" />
-              <span className="hidden sm:inline">New Order</span>
-              <span className="sm:hidden">New</span>
-            </Link>
->>>>>>> 4534f774
           </div>
         </div>
       </div>
 
-<<<<<<< HEAD
-      <div className="px-4 sm:px-6 lg:px-8 py-4 sm:py-8">
-        {/* Smart Filters */}
-        <div className="bg-white rounded-xl shadow-sm border border-gray-200 mb-6 sm:mb-8">
-          <div className="p-4 sm:p-6">
-            <div className="flex flex-col lg:flex-row lg:items-center gap-6">
-              {/* Search */}
-              <div className="flex-1 min-w-0">
-                <div className="relative">
-                  <div className="absolute inset-y-0 left-0 pl-3 flex items-center pointer-events-none">
-                    <svg
-                      className="h-5 w-5 text-gray-400"
-                      xmlns="http://www.w3.org/2000/svg"
-                      viewBox="0 0 20 20"
-                      fill="currentColor"
-                    >
-                      <path
-                        fillRule="evenodd"
-                        d="M9 3.5a5.5 5.5 0 100 11 5.5 5.5 0 000-11zM2 9a7 7 0 1112.452 4.391l3.328 3.329a.75.75 0 11-1.06 1.06l-3.329-3.328A7 7 0 012 9z"
-                        clipRule="evenodd"
-                      />
-                    </svg>
-                  </div>
-                  <input
-                    type="text"
-                    placeholder={
-                      viewType === "orders"
-                        ? "Search by order number, customer name..."
-                        : "Search by visit number, customer name..."
-                    }
-                    value={searchTerm}
-                    onChange={(e) => setSearchTerm(e.target.value)}
-                    className="block w-full pl-10 pr-4 py-3 border border-gray-300 rounded-lg text-sm bg-white placeholder-gray-400 focus:outline-none focus:ring-2 focus:ring-blue-500 focus:border-transparent transition-all duration-200"
-                  />
-                  {searchTerm && (
-                    <button
-                      onClick={() => setSearchTerm("")}
-                      className="absolute inset-y-0 right-0 pr-3 flex items-center"
-                    >
-                      <XMarkIcon className="h-5 w-5 text-gray-400 hover:text-gray-600" />
-                    </button>
-                  )}
-                </div>
-              </div>
-
-              {/* Quick Filters */}
-              <div className="flex flex-wrap items-center gap-2 overflow-x-auto pb-2 lg:pb-0">
-                {(viewType === "orders"
-                  ? [
-                      {
-                        value: "pending",
-                        label: "Pending",
-                        color: "amber",
-                        count: orders.filter((o) => o.status === "pending")
-                          .length,
-                      },
-                      {
-                        value: "approved",
-                        label: "Approved",
-                        color: "emerald",
-                        count: orders.filter((o) => o.status === "approved")
-                          .length,
-                      },
-                      {
-                        value: "processing",
-                        label: "Production",
-                        color: "blue",
-                        count: orders.filter((o) => o.status === "processing")
-                          .length,
-                      },
-                      {
-                        value: "completed",
-                        label: "Completed",
-                        color: "green",
-                        count: orders.filter((o) => o.status === "completed")
-                          .length,
-                      },
-                    ]
-                  : [
-                      {
-                        value: "today",
-                        label: "Today",
-                        color: "blue",
-                        count: orders.filter((o) => {
-                          const today = new Date().toDateString();
-                          return (
-                            o.scheduleDate &&
-                            new Date(o.scheduleDate).toDateString() === today
-                          );
-                        }).length,
-                      },
-                      {
-                        value: "upcoming",
-                        label: "Upcoming",
-                        color: "green",
-                        count: orders.filter((o) => {
-                          const tomorrow = new Date();
-                          tomorrow.setDate(tomorrow.getDate() + 1);
-                          return (
-                            o.scheduleDate &&
-                            new Date(o.scheduleDate) >= tomorrow
-                          );
-                        }).length,
-                      },
-                      {
-                        value: "overdue",
-                        label: "Overdue",
-                        color: "red",
-                        count: orders.filter((o) => {
-                          const today = new Date();
-                          today.setHours(0, 0, 0, 0);
-                          return (
-                            o.scheduleDate && new Date(o.scheduleDate) < today
-                          );
-                        }).length,
-                      },
-                    ]
-                ).map((filter) => {
-                  const isActive = viewType === "orders" 
-                    ? statusFilter === filter.value 
-                    : scheduleStatusFilter === filter.value;
-                  
-                  return (
-                    <button
-                      key={filter.value}
-                      onClick={() => {
-                        if (viewType === "orders") {
-                          setStatusFilter(
-                            statusFilter === filter.value ? "" : filter.value
-                          );
-                        } else {
-                          setScheduleStatusFilter(
-                            scheduleStatusFilter === filter.value ? "" : filter.value
-                          );
-                        }
-                      }}
-                      className={`inline-flex items-center gap-1.5 px-3 py-2 text-sm font-medium rounded-lg transition-all duration-200 whitespace-nowrap touch-manipulation ${
-                        isActive
-                          ? "bg-blue-100 text-blue-800 ring-2 ring-blue-200 shadow-sm"
-                          : "bg-gray-100 text-gray-700 hover:bg-gray-200 hover:text-gray-900 active:bg-gray-300"
-                      }`}
-                  >
-                      <span>{filter.label}</span>
-                      {filter.count > 0 && (
-                        <span
-                          className={`inline-flex items-center justify-center px-1.5 py-0.5 rounded-full text-xs font-semibold ${
-                            isActive
-                              ? "bg-blue-200 text-blue-800"
-                              : "bg-gray-200 text-gray-600"
-                        }`}
-                      >
-                          {filter.count}
-                        </span>
-                      )}
-                    </button>
-                  );
-                })}
-
-                <div className="h-6 w-px bg-gray-300 mx-1" />
-
-                <button
-                  onClick={() => setShowFilters(!showFilters)}
-                  className={`inline-flex items-center gap-1.5 px-3 py-1.5 text-sm font-medium rounded-lg transition-all duration-200 ${
-                    showFilters
-                      ? "bg-blue-50 text-blue-700 ring-2 ring-blue-200"
-                      : "bg-gray-100 text-gray-700 hover:bg-gray-200"
-=======
       <div className="px-3 sm:px-4 py-3 sm:py-4">
         {/* Compact Search & Filters */}
         <div className="bg-white rounded-lg shadow-sm border border-gray-200 mb-4">
@@ -940,7 +577,7 @@
               <MagnifyingGlassIcon className="absolute left-2.5 top-2.5 h-4 w-4 text-gray-400" />
               <input
                 type="text"
-                placeholder="Search orders..."
+                placeholder={viewType === 'orders' ? 'Search orders...' : 'Search visits...'}
                 value={searchTerm}
                 onChange={(e) => setSearchTerm(e.target.value)}
                 className="block w-full pl-8 pr-8 py-2 text-sm border border-gray-300 rounded-md bg-white placeholder-gray-400 focus:outline-none focus:ring-2 focus:ring-blue-500 focus:border-transparent"
@@ -970,7 +607,6 @@
                     statusFilter === status.value
                       ? 'bg-blue-100 text-blue-800'
                       : 'bg-gray-100 text-gray-700 hover:bg-gray-200'
->>>>>>> 4534f774
                   }`}
                 >
                   <span>{status.label}</span>
@@ -980,25 +616,7 @@
                     </span>
                   )}
                 </button>
-<<<<<<< HEAD
-
-                {(statusFilter ||
-                  paymentStatusFilter ||
-                  customerFilter ||
-                  dateFromFilter ||
-                  dateToFilter) && (
-                  <button
-                    onClick={clearFilters}
-                    className="inline-flex items-center gap-1.5 px-3 py-1.5 text-sm font-medium text-red-600 hover:text-red-700 hover:bg-red-50 rounded-lg transition-all duration-200"
-                  >
-                    <XMarkIcon className="h-4 w-4" />
-                    Clear All
-                  </button>
-                )}
-              </div>
-=======
               ))}
->>>>>>> 4534f774
             </div>
 
             {/* Filter Toggle */}
@@ -1026,43 +644,9 @@
 
             {/* Collapsible Advanced Filters */}
             {showFilters && (
-<<<<<<< HEAD
-              <div className="mt-6 pt-6 border-t border-gray-200">
-                <div className="grid grid-cols-1 sm:grid-cols-2 lg:grid-cols-5 gap-4">
-                  {/* Common Filters */}
-                  <div>
-                    <label className="block text-sm font-medium text-gray-700 mb-2">
-                      Customer
-                    </label>
-                    <select
-                      value={customerFilter}
-                      onChange={(e) => setCustomerFilter(e.target.value)}
-                      className="block w-full px-3 py-2 border border-gray-300 rounded-lg text-sm bg-white focus:outline-none focus:ring-2 focus:ring-blue-500 focus:border-transparent transition-all duration-200"
-                    >
-                      <option value="">All Customers</option>
-                      {customers.map((customer) => (
-                        <option key={customer._id} value={customer._id}>
-                          {customer.businessName}
-                        </option>
-                      ))}
-                    </select>
-                  </div>
-=======
               <div className="mt-3 pt-3 border-t border-gray-200">
                 <div className="grid grid-cols-1 sm:grid-cols-2 lg:grid-cols-3 gap-2">
-                  <select
-                    value={paymentStatusFilter}
-                    onChange={(e) => setPaymentStatusFilter(e.target.value)}
-                    className="px-2 py-1.5 text-xs border border-gray-300 rounded-md focus:outline-none focus:ring-1 focus:ring-blue-500"
-                  >
-                    <option value="">Payment Status</option>
-                    {orderService.getPaymentStatuses().map((status) => (
-                      <option key={status.value} value={status.value}>
-                        {status.label}
-                      </option>
-                    ))}
-                  </select>
-
+                  {/* Common Filters */}
                   <select
                     value={customerFilter}
                     onChange={(e) => setCustomerFilter(e.target.value)}
@@ -1075,18 +659,6 @@
                       </option>
                     ))}
                   </select>
->>>>>>> 4534f774
-
-                  <select
-                    value={godownFilter}
-                    onChange={(e) => setGodownFilter(e.target.value)}
-                    className="px-2 py-1.5 text-xs border border-gray-300 rounded-md focus:outline-none focus:ring-1 focus:ring-blue-500"
-                  >
-                    <option value="">All Godowns</option>
-                    {godowns.map(g => (
-                      <option key={g._id} value={g._id}>{g.name}</option>
-                    ))}
-                  </select>
 
                   <input
                     type="date"
@@ -1096,140 +668,6 @@
                     placeholder="From Date"
                   />
 
-<<<<<<< HEAD
-                  {/* Order-specific Filters */}
-                  {viewType === "orders" && (
-                    <>
-                      <div>
-                        <label className="block text-sm font-medium text-gray-700 mb-2">
-                          Payment Status
-                        </label>
-                        <select
-                          value={paymentStatusFilter}
-                          onChange={(e) => setPaymentStatusFilter(e.target.value)}
-                          className="block w-full px-3 py-2 border border-gray-300 rounded-lg text-sm bg-white focus:outline-none focus:ring-2 focus:ring-blue-500 focus:border-transparent transition-all duration-200"
-                        >
-                          {orderService.getPaymentStatuses().map((status) => (
-                            <option key={status.value} value={status.value}>
-                              {status.label}
-                            </option>
-                          ))}
-                        </select>
-                      </div>
-
-                      <div>
-                        <label className="block text-sm font-medium text-gray-700 mb-2">
-                          Godown
-                        </label>
-                        <select
-                          value={godownFilter}
-                          onChange={(e) => setGodownFilter(e.target.value)}
-                          className="block w-full px-3 py-2 border border-gray-300 rounded-lg text-sm bg-white focus:outline-none focus:ring-2 focus:ring-blue-500 focus:border-transparent transition-all duration-200"
-                        >
-                          <option value="">All Godowns</option>
-                          {godowns.map((g) => (
-                            <option key={g._id} value={g._id}>
-                              {g.name} ({g.location.city}
-                              {g.location.area ? ` - ${g.location.area}` : ""})
-                            </option>
-                          ))}
-                        </select>
-                      </div>
-
-                      <div>
-                        <label className="block text-sm font-medium text-gray-700 mb-2">
-                          Priority
-                        </label>
-                        <select
-                          value={priorityFilter}
-                          onChange={(e) => setPriorityFilter(e.target.value)}
-                          className="block w-full px-3 py-2 border border-gray-300 rounded-lg text-sm bg-white focus:outline-none focus:ring-2 focus:ring-blue-500 focus:border-transparent transition-all duration-200"
-                        >
-                          <option value="">All Priorities</option>
-                          <option value="normal">Normal</option>
-                          <option value="high">High</option>
-                          <option value="urgent">Urgent</option>
-                        </select>
-                      </div>
-
-                      <div>
-                        <label className="block text-sm font-medium text-gray-700 mb-2">
-                          Min Amount
-                        </label>
-                        <input
-                          type="number"
-                          value={minAmountFilter}
-                          onChange={(e) => setMinAmountFilter(e.target.value)}
-                          placeholder="0"
-                          className="block w-full px-3 py-2 border border-gray-300 rounded-lg text-sm bg-white focus:outline-none focus:ring-2 focus:ring-blue-500 focus:border-transparent transition-all duration-200"
-                        />
-                      </div>
-
-                      <div>
-                        <label className="block text-sm font-medium text-gray-700 mb-2">
-                          Max Amount
-                        </label>
-                        <input
-                          type="number"
-                          value={maxAmountFilter}
-                          onChange={(e) => setMaxAmountFilter(e.target.value)}
-                          placeholder="No limit"
-                          className="block w-full px-3 py-2 border border-gray-300 rounded-lg text-sm bg-white focus:outline-none focus:ring-2 focus:ring-blue-500 focus:border-transparent transition-all duration-200"
-                        />
-                      </div>
-                    </>
-                  )}
-
-                  {/* Visit-specific Filters */}
-                  {viewType === "visits" && (
-                    <>
-                      <div>
-                        <label className="block text-sm font-medium text-gray-700 mb-2">
-                          Visit Status
-                        </label>
-                        <select
-                          value={visitStatusFilter}
-                          onChange={(e) => setVisitStatusFilter(e.target.value)}
-                          className="block w-full px-3 py-2 border border-gray-300 rounded-lg text-sm bg-white focus:outline-none focus:ring-2 focus:ring-blue-500 focus:border-transparent transition-all duration-200"
-                        >
-                          <option value="">All Statuses</option>
-                          <option value="scheduled">Scheduled</option>
-                          <option value="in-progress">In Progress</option>
-                          <option value="completed">Completed</option>
-                          <option value="cancelled">Cancelled</option>
-                        </select>
-                      </div>
-
-                      <div>
-                        <label className="block text-sm font-medium text-gray-700 mb-2">
-                          Has Image
-                        </label>
-                        <select
-                          value={hasImageFilter}
-                          onChange={(e) => setHasImageFilter(e.target.value)}
-                          className="block w-full px-3 py-2 border border-gray-300 rounded-lg text-sm bg-white focus:outline-none focus:ring-2 focus:ring-blue-500 focus:border-transparent transition-all duration-200"
-                        >
-                          <option value="">All Visits</option>
-                          <option value="true">With Image</option>
-                          <option value="false">Without Image</option>
-                        </select>
-                      </div>
-
-                      <div>
-                        <label className="block text-sm font-medium text-gray-700 mb-2">
-                          Address
-                        </label>
-                        <input
-                          type="text"
-                          value={addressFilter}
-                          onChange={(e) => setAddressFilter(e.target.value)}
-                          placeholder="Search by address..."
-                          className="block w-full px-3 py-2 border border-gray-300 rounded-lg text-sm bg-white focus:outline-none focus:ring-2 focus:ring-blue-500 focus:border-transparent transition-all duration-200"
-                        />
-                      </div>
-                    </>
-                  )}
-=======
                   <input
                     type="date"
                     value={dateToFilter}
@@ -1237,65 +675,114 @@
                     className="px-2 py-1.5 text-xs border border-gray-300 rounded-md focus:outline-none focus:ring-1 focus:ring-blue-500"
                     placeholder="To Date"
                   />
->>>>>>> 4534f774
+
+                  {/* Order-specific Filters */}
+                  {viewType === 'orders' && (
+                    <>
+                      <select
+                        value={paymentStatusFilter}
+                        onChange={(e) => setPaymentStatusFilter(e.target.value)}
+                        className="px-2 py-1.5 text-xs border border-gray-300 rounded-md focus:outline-none focus:ring-1 focus:ring-blue-500"
+                      >
+                        <option value="">Payment Status</option>
+                        {orderService.getPaymentStatuses().map((status) => (
+                          <option key={status.value} value={status.value}>
+                            {status.label}
+                          </option>
+                        ))}
+                      </select>
+
+                      <select
+                        value={priorityFilter}
+                        onChange={(e) => setPriorityFilter(e.target.value)}
+                        className="px-2 py-1.5 text-xs border border-gray-300 rounded-md focus:outline-none focus:ring-1 focus:ring-blue-500"
+                      >
+                        <option value="">All Priorities</option>
+                        <option value="normal">Normal</option>
+                        <option value="high">High</option>
+                        <option value="urgent">Urgent</option>
+                      </select>
+
+                      <select
+                        value={godownFilter}
+                        onChange={(e) => setGodownFilter(e.target.value)}
+                        className="px-2 py-1.5 text-xs border border-gray-300 rounded-md focus:outline-none focus:ring-1 focus:ring-blue-500"
+                      >
+                        <option value="">All Godowns</option>
+                        {godowns.map(g => (
+                          <option key={g._id} value={g._id}>{g.name}</option>
+                        ))}
+                      </select>
+
+                      <input
+                        type="number"
+                        value={minAmountFilter}
+                        onChange={(e) => setMinAmountFilter(e.target.value)}
+                        placeholder="Min Amount"
+                        className="px-2 py-1.5 text-xs border border-gray-300 rounded-md focus:outline-none focus:ring-1 focus:ring-blue-500"
+                      />
+
+                      <input
+                        type="number"
+                        value={maxAmountFilter}
+                        onChange={(e) => setMaxAmountFilter(e.target.value)}
+                        placeholder="Max Amount"
+                        className="px-2 py-1.5 text-xs border border-gray-300 rounded-md focus:outline-none focus:ring-1 focus:ring-blue-500"
+                      />
+                    </>
+                  )}
+
+                  {/* Visit-specific Filters */}
+                  {viewType === 'visits' && (
+                    <>
+                      <select
+                        value={scheduleStatusFilter}
+                        onChange={(e) => setScheduleStatusFilter(e.target.value)}
+                        className="px-2 py-1.5 text-xs border border-gray-300 rounded-md focus:outline-none focus:ring-1 focus:ring-blue-500"
+                      >
+                        <option value="">Schedule Status</option>
+                        <option value="overdue">Overdue</option>
+                        <option value="today">Today</option>
+                        <option value="upcoming">Upcoming</option>
+                      </select>
+
+                      <select
+                        value={visitStatusFilter}
+                        onChange={(e) => setVisitStatusFilter(e.target.value)}
+                        className="px-2 py-1.5 text-xs border border-gray-300 rounded-md focus:outline-none focus:ring-1 focus:ring-blue-500"
+                      >
+                        <option value="">Visit Status</option>
+                        <option value="scheduled">Scheduled</option>
+                        <option value="in-progress">In Progress</option>
+                        <option value="completed">Completed</option>
+                        <option value="cancelled">Cancelled</option>
+                      </select>
+
+                      <select
+                        value={hasImageFilter}
+                        onChange={(e) => setHasImageFilter(e.target.value)}
+                        className="px-2 py-1.5 text-xs border border-gray-300 rounded-md focus:outline-none focus:ring-1 focus:ring-blue-500"
+                      >
+                        <option value="">Has Image</option>
+                        <option value="true">With Image</option>
+                        <option value="false">Without Image</option>
+                      </select>
+
+                      <input
+                        type="text"
+                        value={addressFilter}
+                        onChange={(e) => setAddressFilter(e.target.value)}
+                        placeholder="Search by address..."
+                        className="px-2 py-1.5 text-xs border border-gray-300 rounded-md focus:outline-none focus:ring-1 focus:ring-blue-500"
+                      />
+                    </>
+                  )}
                 </div>
               </div>
             )}
           </div>
         </div>
 
-<<<<<<< HEAD
-        {/* Orders Table */}
-        <div className="bg-white rounded-xl shadow-sm border border-gray-200 overflow-hidden">
-          {/* No stacking context */}
-          <div className="px-6 py-4 border-b border-gray-200 bg-gray-50">
-            <div className="flex flex-col sm:flex-row sm:items-center justify-between gap-4">
-              <div className="flex items-center gap-3">
-                <h3 className="text-lg font-semibold text-gray-900">
-                  {loading
-                    ? "Loading..."
-                    : `${totalOrders} ${viewType === "orders" ? "order" : "visit"}${totalOrders !== 1 ? "s" : ""}`}
-                </h3>
-                {!loading && totalOrders > 0 && (
-                  <span className="inline-flex items-center px-2.5 py-0.5 rounded-full text-xs font-medium bg-blue-100 text-blue-800">
-                    {statusFilter ? `${statusFilter} ${viewType === "orders" ? "orders" : "visits"}` : `All ${viewType === "orders" ? "orders" : "visits"}`}
-                  </span>
-                )}
-              </div>
-
-              {!loading && orders.length > 0 && (
-                <div className="flex flex-wrap items-center gap-4 text-sm text-gray-600">
-                  <div className="flex items-center gap-1.5 px-2 py-1 bg-white rounded-md border">
-                    <CalendarIcon className="h-4 w-4 flex-shrink-0" />
-                    <span className="whitespace-nowrap font-medium">
-                      Today:{" "}
-                      {
-                        orders.filter(
-                          (o) =>
-                            new Date(o.orderDate).toDateString() ===
-                            new Date().toDateString()
-                        ).length
-                      }
-                    </span>
-                  </div>
-                  <div className="flex items-center gap-1.5 px-2 py-1 bg-white rounded-md border">
-                    <ClockIcon className="h-4 w-4 flex-shrink-0 text-amber-500" />
-                    <span className="whitespace-nowrap font-medium">
-                      Pending:{" "}
-                      {orders.filter((o) => o.status === "pending").length}
-                    </span>
-                  </div>
-                  <div className="flex items-center gap-1.5 px-2 py-1 bg-white rounded-md border">
-                    <CurrencyRupeeIcon className="h-4 w-4 flex-shrink-0 text-green-500" />
-                    <span className="whitespace-nowrap font-medium">
-                      {orderService.formatCurrency(
-                        orders.reduce((sum, o) => sum + o.totalAmount, 0)
-                      )}
-                    </span>
-                  </div>
-                </div>
-              )}
-=======
         {/* Compact Stats */}
         {!loading && orders.length > 0 && (
           <div className="grid grid-cols-3 gap-2 mb-4">
@@ -1314,7 +801,6 @@
               <div className="font-semibold text-xs">
                 {orderService.formatCurrency(orders.reduce((sum, o) => sum + o.totalAmount, 0))}
               </div>
->>>>>>> 4534f774
             </div>
           </div>
         )}
@@ -1324,26 +810,6 @@
           {loading ? (
             <div className="flex items-center justify-center py-8">
               <div className="flex items-center space-x-2">
-<<<<<<< HEAD
-                <div className="animate-spin rounded-full h-8 w-8 border-b-2 border-blue-600"></div>
-                <span className="text-gray-600 font-medium">
-                  Loading orders...
-                </span>
-              </div>
-            </div>
-          ) : orders.length === 0 ? (
-            <div className="text-center py-12">
-              <div className="w-24 h-24 mx-auto mb-4 bg-gray-100 rounded-full flex items-center justify-center">
-                <ClipboardDocumentListIcon className="w-12 h-12 text-gray-400" />
-              </div>
-              <h3 className="text-lg font-medium text-gray-900 mb-2">
-                No {viewType === "orders" ? "orders" : "visits"} found
-              </h3>
-              <p className="text-gray-500 mb-6 max-w-sm mx-auto">
-                {statusFilter || searchTerm || customerFilter
-                  ? "Try adjusting your filters to see more orders."
-                  : "Get started by creating your first order."}
-=======
                 <div className="animate-spin rounded-full h-6 w-6 border-b-2 border-blue-600"></div>
                 <span className="text-sm text-gray-600">Loading...</span>
               </div>
@@ -1354,23 +820,14 @@
               <h3 className="text-sm font-medium text-gray-900 mb-1">No orders found</h3>
               <p className="text-xs text-gray-500 mb-4">
                 {statusFilter || searchTerm ? 'Try adjusting filters' : 'Create your first order'}
->>>>>>> 4534f774
               </p>
               {!statusFilter && !searchTerm ? (
                 <Link
-<<<<<<< HEAD
-                  to={viewType === "orders" ? "/orders/new" : "/orders/visits/new"}
-                  className="inline-flex items-center px-4 py-2 border border-transparent text-sm font-medium rounded-lg shadow-sm text-white bg-blue-600 hover:bg-blue-700 focus:outline-none focus:ring-2 focus:ring-offset-2 focus:ring-blue-500 transition-all duration-200"
-                >
-                  <PlusIcon className="h-4 w-4 mr-2" />
-                  Create First {viewType === "orders" ? "Order" : "Visit"}
-=======
                   to="/orders/new"
                   className="inline-flex items-center px-3 py-1.5 text-sm font-medium rounded-md text-white bg-blue-600 hover:bg-blue-700 transition-colors"
                 >
                   <PlusIcon className="h-4 w-4 mr-1" />
                   Create Order
->>>>>>> 4534f774
                 </Link>
               ) : (
                 <button
@@ -1383,112 +840,6 @@
             </div>
           ) : (
             <>
-<<<<<<< HEAD
-              {/* Mobile Cards View */}
-              <div className="block lg:hidden">
-                <div className="divide-y divide-gray-200">
-                  {orders.map((order) => (
-                    <div
-                      key={order._id}
-                      className="p-4 hover:bg-gray-50 transition-colors"
-                    >
-                      <div className="flex items-start justify-between">
-                        <div className="flex-1 min-w-0">
-                          <div className="flex items-center gap-2 mb-2">
-                            <h3 className="font-semibold text-gray-900 text-sm">
-                              {order.orderNumber}
-                            </h3>
-                            {order.priority !== "normal" && (
-                              <span
-                                className={`inline-flex items-center px-1.5 py-0.5 rounded text-xs font-medium ${
-                                  order.priority === "urgent"
-                                    ? "bg-red-100 text-red-700"
-                                    : order.priority === "high"
-                                    ? "bg-orange-100 text-orange-700"
-                                    : "bg-gray-100 text-gray-700"
-                                }`}
-                              >
-                                {order.priority.toUpperCase()}
-                              </span>
-                            )}
-                          </div>
-
-                          <div className="flex items-center gap-2 mb-2">
-                            <Avatar
-                              name={order.customer?.businessName || "Customer"}
-                              size="sm"
-                            />
-                            <div className="min-w-0">
-                              <div className="font-medium text-gray-900 text-sm truncate">
-                                {order.customer?.businessName || "—"}
-                              </div>
-                              <div className="text-xs text-gray-500">
-                                {orderService.formatDate(order.orderDate)} •{" "}
-                                {Math.ceil(
-                                  (new Date().getTime() -
-                                    new Date(order.orderDate).getTime()) /
-                                    (1000 * 60 * 60 * 24)
-                                )}{" "}
-                                days old
-                              </div>
-                            </div>
-                          </div>
-
-                          <div className="flex items-center justify-between mb-3">
-                            <div>
-                              <div className="font-semibold text-gray-900">
-                                {orderService.formatCurrency(order.totalAmount)}
-                              </div>
-                              <div className="text-xs text-gray-500">
-                                {order.items?.length || 0} item
-                                {(order.items?.length || 0) !== 1
-                                  ? "s"
-                                  : ""} • {order.paymentTerms}
-                              </div>
-                            </div>
-                            <div className="flex items-center gap-2">
-                              <span
-                                className={`inline-flex items-center px-1.5 py-0.5 rounded text-xs font-medium ${orderService.getPaymentStatusColor(
-                                  order.paymentStatus
-                                )}`}
-                              >
-                                {order.paymentStatus === "pending"
-                                  ? "P"
-                                  : order.paymentStatus === "partial"
-                                  ? "PP"
-                                  : order.paymentStatus === "paid"
-                                  ? "✓"
-                                  : "OD"}
-                              </span>
-                            </div>
-                          </div>
-
-                          <div className="flex items-center justify-between">
-                            <div className="flex-1">
-                              <OrderStatusDropdown
-                                order={order}
-                                onOrderUpdate={handleOrderUpdate}
-                                compact
-                              />
-                            </div>
-                            <div className="flex items-center space-x-2 ml-3">
-                              <Link
-                                to={viewType === "orders" ? `/orders/${order._id}` : `/orders/visits/${order._id}`}
-                                className="inline-flex items-center justify-center w-8 h-8 text-blue-600 hover:text-blue-800 hover:bg-blue-50 rounded-lg transition-all duration-200"
-                                title={viewType === "orders" ? "View Order Details" : "View Visit Details"}
-                              >
-                                <EyeIcon className="h-4 w-4" />
-                              </Link>
-                              <Link
-                                to={viewType === "orders" ? `/orders/${order._id}/edit` : `/orders/visits/${order._id}/edit`}
-                                className="inline-flex items-center justify-center w-8 h-8 text-gray-600 hover:text-gray-800 hover:bg-gray-50 rounded-lg transition-all duration-200"
-                                title={viewType === "orders" ? "Edit Order" : "Edit Visit"}
-                              >
-                                <PencilIcon className="h-4 w-4" />
-                              </Link>
-                            </div>
-                          </div>
-=======
               {/* Mobile Cards */}
               <div className="block lg:hidden divide-y divide-gray-200">
                 {orders.map((order) => (
@@ -1543,7 +894,6 @@
                         </div>
                         <div className="text-xs text-gray-500">
                           {order.items?.length || 0} items
->>>>>>> 4534f774
                         </div>
                       </div>
                       <OrderStatusDropdown
