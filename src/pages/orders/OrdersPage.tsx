--- conflicted
+++ resolved
@@ -79,10 +79,7 @@
   visitStatus: string;
   hasImage: string;
   address: string;
-<<<<<<< HEAD
-=======
   roleId: string;
->>>>>>> be414cc1
 };
 
 const OrdersPage: React.FC = () => {
@@ -280,19 +277,6 @@
         sortOrder,
       };
 
-<<<<<<< HEAD
-      const params = {
-        ...commonParams,
-        status: statusFilter,
-        paymentStatus: paymentStatusFilter,
-        priority: priorityFilter,
-        minAmount: minAmountFilter,
-        maxAmount: maxAmountFilter,
-        godownId: godownFilter,
-      };
-
-      const response = await orderService.getOrders(params);
-=======
       const params =
        {
               ...commonParams,
@@ -306,10 +290,7 @@
             }
          
 
-      const response =
-       await orderService.getOrders(params)
-          
->>>>>>> be414cc1
+      const response = await orderService.getOrders(params);
 
       if (response.success && response.data) {
         setOrders(response.data.orders || []);
@@ -384,20 +365,6 @@
 
       if (hasPermission("orders.read")) {
         // Build params for stats based on view type and current filters
-<<<<<<< HEAD
-        const statsParams = {
-          godownId: godownFilter,
-          search: debouncedSearchTerm,
-          status: statusFilter,
-          paymentStatus: paymentStatusFilter,
-          customerId: customerFilter,
-          dateFrom: dateFromFilter,
-          dateTo: dateToFilter,
-          priority: priorityFilter,
-          minAmount: minAmountFilter,
-          maxAmount: maxAmountFilter,
-        };
-=======
         const statsParams =
          {
                 godownId: godownFilter,
@@ -413,7 +380,6 @@
                 roleId: roleFilter,
               }
            
->>>>>>> be414cc1
 
         promises.push(orderService.getOrderStats(statsParams));
       }
@@ -529,19 +495,6 @@
   // Load godowns with filtered counts
   const loadGodowns = useCallback(async () => {
     try {
-<<<<<<< HEAD
-      const godownParams = {
-        search: debouncedSearchTerm,
-        status: statusFilter,
-        paymentStatus: paymentStatusFilter,
-        customerId: customerFilter,
-        dateFrom: dateFromFilter,
-        dateTo: dateToFilter,
-        priority: priorityFilter,
-        minAmount: minAmountFilter,
-        maxAmount: maxAmountFilter,
-      };
-=======
       const godownParams =
 
      {
@@ -557,7 +510,6 @@
               roleId: roleFilter,
             }
           
->>>>>>> be414cc1
 
       const res = await godownService.getGodowns(godownParams);
       if (res.success && res.data) setGodowns(res.data.godowns);
@@ -1102,7 +1054,6 @@
                   )}
 
                   {/* Order-specific Filters */}
-<<<<<<< HEAD
                   <>
                     <select
                       value={paymentStatusFilter}
@@ -1136,48 +1087,6 @@
                       className="px-2 py-1.5 text-xs border border-gray-300 rounded-md focus:outline-none focus:ring-1 focus:ring-blue-500"
                     />
 
-                    <input
-                      type="number"
-                      value={maxAmountFilter}
-                      onChange={(e) => setMaxAmountFilter(e.target.value)}
-                      placeholder="Max Amount"
-                      className="px-2 py-1.5 text-xs border border-gray-300 rounded-md focus:outline-none focus:ring-1 focus:ring-blue-500"
-                    />
-                  </>
-=======
-                    <>
-                      <select
-                        value={paymentStatusFilter}
-                        onChange={(e) => setPaymentStatusFilter(e.target.value)}
-                        className="px-2 py-1.5 text-xs border border-gray-300 rounded-md focus:outline-none focus:ring-1 focus:ring-blue-500"
-                      >
-                        <option value="">Payment Status</option>
-                        {orderService.getPaymentStatuses().map((status) => (
-                          <option key={status.value} value={status.value}>
-                            {status.label}
-                          </option>
-                        ))}
-                      </select>
-
-                      <select
-                        value={priorityFilter}
-                        onChange={(e) => setPriorityFilter(e.target.value)}
-                        className="px-2 py-1.5 text-xs border border-gray-300 rounded-md focus:outline-none focus:ring-1 focus:ring-blue-500"
-                      >
-                        <option value="">All Priorities</option>
-                        <option value="normal">Normal</option>
-                        <option value="high">High</option>
-                        <option value="urgent">Urgent</option>
-                      </select>
-
-                      <input
-                        type="number"
-                        value={minAmountFilter}
-                        onChange={(e) => setMinAmountFilter(e.target.value)}
-                        placeholder="Min Amount"
-                        className="px-2 py-1.5 text-xs border border-gray-300 rounded-md focus:outline-none focus:ring-1 focus:ring-blue-500"
-                      />
-
                       <input
                         type="number"
                         value={maxAmountFilter}
@@ -1201,7 +1110,6 @@
                     </>
 
           
->>>>>>> be414cc1
                 </div>
               </div>
             )}
